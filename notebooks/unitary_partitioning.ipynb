{
 "cells": [
  {
   "cell_type": "code",
   "execution_count": 1,
   "id": "c59cd9eb",
   "metadata": {},
   "outputs": [],
   "source": [
    "from symred.unitary_partitioning import AntiCommutingOp"
   ]
  },
  {
   "cell_type": "code",
   "execution_count": null,
   "id": "7b3b2f55",
   "metadata": {},
   "outputs": [],
   "source": []
  },
  {
   "cell_type": "code",
   "execution_count": 2,
   "id": "36724ed2",
   "metadata": {},
   "outputs": [
    {
     "name": "stdout",
     "output_type": "stream",
     "text": [
      "0.267+0.000j IXX +\n",
      "0.535+0.000j IYX +\n",
      "0.267+0.000j IZX +\n",
      "0.535+0.000j ZIZ +\n",
      "-0.535+0.000j ZIY\n"
     ]
    }
   ],
   "source": [
    "anticommuting = {\n",
    "'IXX':1,\n",
    "'IYX':2, \n",
    "'IZX':1,\n",
    "'ZIZ':2,\n",
    "'ZIY':-2,\n",
    "}\n",
    "\n",
    "AC_operator_test = AntiCommutingOp(anticommuting)\n",
    "\n",
    "print(AC_operator_test)"
   ]
  },
  {
   "cell_type": "code",
   "execution_count": 3,
   "id": "4451569d",
   "metadata": {},
   "outputs": [
    {
     "name": "stdout",
     "output_type": "stream",
     "text": [
      "0.535+0.000j ZIZ +\n",
      "0.267+0.000j IZX +\n",
      "-0.535+0.000j ZIY +\n",
      "0.267+0.000j IXX +\n",
      "0.535+0.000j IYX\n"
     ]
    }
   ],
   "source": [
    "## optional sorting of operator! This can improve circuit reductions in SeqRots approach,\n",
    "## but not need for contextual subspace stuff\n",
    "\n",
    "# sort into lexicographical order\n",
    "AC_operator_test.lexicographical_sort()\n",
    "print(AC_operator_test)"
   ]
  },
  {
   "cell_type": "code",
   "execution_count": 4,
   "id": "75a0973c",
   "metadata": {},
   "outputs": [
    {
     "name": "stdout",
     "output_type": "stream",
     "text": [
      "1.000-0.000j ZZY angle: 0.464+0.000j\n",
      "1.000-0.000j IIX angle: 0.730-0.000j\n",
      "1.000-0.000j ZXY angle: 0.322+0.000j\n",
      "1.000-0.000j ZYY angle: 0.564+0.000j\n",
      "\n",
      "term reduced too: 1.000+0.000j ZIZ\n"
     ]
    }
   ],
   "source": [
    "# generate sequence of rotations\n",
    "\n",
    "## note check_reduction can be expensive... only run as a check if necessary\n",
    "\n",
    "SeqRots, Pfin = AC_operator_test.gen_seq_rotations(s_index=0, check_reduction=True)\n",
    "\n",
    "for X_sk, theta_sk in SeqRots:\n",
    "    print(X_sk, f'angle: {theta_sk:.3f}')\n",
    "print()\n",
    "print('term reduced too:', Pfin)"
   ]
  },
  {
   "cell_type": "code",
   "execution_count": 5,
   "id": "a2f26190",
   "metadata": {},
   "outputs": [
    {
     "data": {
      "text/plain": [
       "[(1.000-0.000j ZZY, (0.4636476090008061+0j)),\n",
       " (1.000-0.000j IIX, (0.7297276562269663-0j)),\n",
       " (1.000-0.000j ZXY, (0.32175055439664213+0j)),\n",
       " (1.000-0.000j ZYY, (0.5639426413606288+0j))]"
      ]
     },
     "execution_count": 5,
     "metadata": {},
     "output_type": "execute_result"
    }
   ],
   "source": [
    "SeqRots"
   ]
  },
  {
   "cell_type": "code",
   "execution_count": 6,
   "id": "b0e29c24",
   "metadata": {},
   "outputs": [
    {
     "name": "stdout",
     "output_type": "stream",
     "text": [
      "LCU op: 0.796+0.000j III +\n",
      "-0.000-0.336j IXI +\n",
      "0.000+0.168j IYI +\n",
      "-0.000-0.336j ZZZ +\n",
      "-0.000-0.336j ZZY\n",
      "\n",
      "term reduced too: 1.000+0.000j IZX\n"
     ]
    }
   ],
   "source": [
    "# generate LCU\n",
    "\n",
    "## note check_reduction can be expensive... only run as a check if necessary\n",
    "\n",
    "LCU_rot, Pfin = AC_operator_test.gen_LCU(s_index=None, check_reduction=True)\n",
    "\n",
    "print('LCU op:', LCU_rot)\n",
    "print()\n",
    "print('term reduced too:', Pfin)"
   ]
  },
  {
   "cell_type": "code",
   "execution_count": null,
   "id": "f8fe9e6c",
   "metadata": {},
   "outputs": [],
   "source": []
  },
  {
   "cell_type": "code",
   "execution_count": 8,
   "id": "14b5e5fa",
   "metadata": {},
   "outputs": [
    {
     "name": "stdout",
     "output_type": "stream",
     "text": [
      "1.000+0.000j ZIZ\n"
     ]
    }
   ],
   "source": [
    "# manual SeqRot reduction with object (needed for use with other methods)\n",
    "rotated_op = AC_operator_test.copy()\n",
    "for X_sk, theta_sk in SeqRots:\n",
    "    rotated_op = rotated_op._rotate_by_single_Pword(X_sk, theta_sk)\n",
    "    \n",
    "print(rotated_op)\n"
   ]
  },
  {
   "cell_type": "code",
   "execution_count": null,
   "id": "f7afa881",
   "metadata": {},
   "outputs": [],
   "source": []
  },
  {
   "cell_type": "code",
   "execution_count": 10,
   "id": "5711f771",
   "metadata": {},
   "outputs": [
    {
     "name": "stdout",
     "output_type": "stream",
     "text": [
      "1.000+0.000j IZX\n"
     ]
    }
   ],
   "source": [
    "# manual LCU reduction with object (needed for use with other methods)\n",
    "\n",
    "rotated_op = (LCU_rot * AC_operator_test * LCU_rot.conjugate)\n",
    "print(rotated_op)\n"
   ]
  },
  {
   "cell_type": "markdown",
   "id": "30f20a7c",
   "metadata": {},
   "source": [
    "# CS-VQE example"
   ]
  },
  {
   "cell_type": "code",
   "execution_count": null,
   "id": "155c0bac",
   "metadata": {},
   "outputs": [],
   "source": [
    "from symred.chem import MoleculeBuilder\n",
    "from symred.projection import QubitTapering, CS_VQE\n",
    "from symred.symplectic import QuantumState\n",
    "import json"
   ]
  },
  {
   "cell_type": "code",
   "execution_count": null,
   "id": "5518557a",
   "metadata": {},
   "outputs": [],
   "source": [
    "with open('data/molecule_data.json', 'r') as jfile:\n",
    "    molecule_geometries = json.load(jfile)\n",
    "#with open('data/score_data.json', 'r') as infile:\n",
    "#    scoring_data = json.load(infile)\n",
    "#print(molecule_geometries.keys())"
   ]
  },
  {
   "cell_type": "code",
   "execution_count": null,
   "id": "0d61e9a0",
   "metadata": {},
   "outputs": [],
   "source": [
    "# Set molecule parameters\n",
    "speciesname = 'Be_STO-3G_SINGLET'\n",
    "#print(speciesname in scoring_data)\n",
    "mol_data = molecule_geometries[speciesname]\n",
    "if 'name' in mol_data:\n",
    "    print(mol_data['name'])\n",
    "    \n",
    "atoms  = mol_data['atoms']\n",
    "coords = mol_data['coords']\n",
    "basis  = mol_data['basis'] #'6-31g' #'cc-pVDZ' #\n",
    "spin   = mol_data['multiplicity']\n",
    "charge = mol_data['charge']\n",
    "geometry = list(zip(atoms, coords))\n",
    "molecule = MoleculeBuilder(geometry=geometry, charge=charge, basis=basis)"
   ]
  },
  {
   "cell_type": "code",
   "execution_count": null,
   "id": "79a4f672",
   "metadata": {},
<<<<<<< HEAD
   "outputs": [
    {
     "name": "stdout",
     "output_type": "stream",
     "text": [
      "We are able to taper 5 qubits from the Hamiltonian.\n",
      "\n",
      "The symmetry generators are\n",
      "\n",
      " 1 ZIZIIZIZIZ \n",
      " 1 IZIZIZIZIZ \n",
      " 1 IIIIZZIIII \n",
      " 1 IIIIIIZZII \n",
      " 1 IIIIIIIIZZ\n",
      "\n",
      "and may be rotated via a sequence of Clifford pi/2 rotations\n",
      "\n",
      "[(1.000+0.000j IIIIYZIIII, None), (1.000+0.000j IIIIIIYZII, None), (1.000+0.000j IIIIIIIIYZ, None), (1.000+0.000j YIZIIZIZIZ, None), (1.000+0.000j IYIZIZIZIZ, None)]\n",
      "\n",
      "onto the single-qubit Pauli operators\n",
      "\n",
      "-1 XIIIIIIIII \n",
      "-1 IXIIIIIIII \n",
      "-1 IIIIXIIIII \n",
      "-1 IIIIIIXIII \n",
      "-1 IIIIIIIIXI\n",
      "\n",
      "The symetry sector corresponding with the reference [1 1 1 1 0 0 0 0 0 0] is [1 1 1 1 1]\n",
      "The tapered Hartree-Fock state is  1.0000000000 |11000>\n"
     ]
    }
   ],
=======
   "outputs": [],
>>>>>>> 93e080f9
   "source": [
    "taper_hamiltonian = QubitTapering(molecule.H_q)\n",
    "\n",
    "print(f'We are able to taper {taper_hamiltonian.n_taper} qubits from the Hamiltonian.\\n')\n",
    "print('The symmetry generators are\\n')\n",
    "print(taper_hamiltonian.symmetry_generators)\n",
    "print('\\nand may be rotated via a sequence of Clifford pi/2 rotations\\n')\n",
    "print(taper_hamiltonian.stabilizers.stabilizer_rotations)\n",
    "print('\\nonto the single-qubit Pauli operators\\n')\n",
    "print(taper_hamiltonian.stabilizers.rotate_onto_single_qubit_paulis())\n",
    "hf_array = molecule.H_fermion.hf_comp_basis_state\n",
    "taper_hamiltonian.stabilizers.update_sector(hf_array)\n",
    "print(f'\\nThe symetry sector corresponding with the reference {hf_array} is {taper_hamiltonian.stabilizers.coeff_vec}')\n",
    "ham_tap = taper_hamiltonian.taper_it(ref_state=hf_array)\n",
    "#sor_tap = taper_hamiltonian.taper_it(aux_operator=sor_ham, ref_state=hf_array)\n",
    "#sor_tap.coeff_vec/=np.linalg.norm(sor_tap.coeff_vec)\n",
    "ucc_tap = taper_hamiltonian.taper_it(aux_operator=molecule.T_q, ref_state=hf_array)\n",
    "n_taper = taper_hamiltonian.n_taper\n",
    "tapered_qubits   = taper_hamiltonian.stab_qubit_indices\n",
    "untapered_qubits = taper_hamiltonian.free_qubit_indices\n",
    "hf_tapered = taper_hamiltonian.tapered_ref_state\n",
    "\n",
    "print(f'The tapered Hartree-Fock state is', QuantumState([hf_tapered]))"
   ]
  },
  {
   "cell_type": "code",
   "execution_count": null,
   "id": "3d1904c1",
   "metadata": {},
   "outputs": [
    {
     "name": "stderr",
     "output_type": "stream",
     "text": [
      "/home/tweaving/anaconda3/lib/python3.8/site-packages/symred/projection/cs_vqe.py:186: ComplexWarning: Casting complex values to real discards the imaginary part\n",
      "  pauli_mult_signs[index] = gen_mult.coeff_vec[0]\n"
     ]
    }
   ],
   "source": [
    "cs_vqe = CS_VQE(ham_tap, hf_tapered, basis_weighting_operator=ucc_tap)"
   ]
  },
  {
   "cell_type": "code",
<<<<<<< HEAD
   "execution_count": 22,
   "id": "f914ad3d",
   "metadata": {},
   "outputs": [
    {
     "name": "stdout",
     "output_type": "stream",
     "text": [
      "[-1.          0.00000002]\n"
     ]
    }
   ],
=======
   "execution_count": null,
   "id": "f914ad3d",
   "metadata": {},
   "outputs": [],
>>>>>>> 93e080f9
   "source": [
    "print(cs_vqe.clique_operator.coeff_vec)"
   ]
  },
  {
   "cell_type": "code",
   "execution_count": null,
   "id": "44e06c22",
   "metadata": {},
<<<<<<< HEAD
   "outputs": [
    {
     "data": {
      "text/plain": [
       "[(1.000-0.000j YZZZZ, 3.1415926383186497)]"
      ]
     },
     "execution_count": 15,
     "metadata": {},
     "output_type": "execute_result"
    }
   ],
=======
   "outputs": [],
>>>>>>> 93e080f9
   "source": [
    "cs_vqe.SeqRots"
   ]
  },
  {
   "cell_type": "code",
   "execution_count": null,
   "id": "a18783b9",
   "metadata": {},
   "outputs": [],
   "source": [
    "print(cs_vqe.clique_operator.perform_rotations(cs_vqe.SeqRots))"
   ]
  },
  {
   "cell_type": "code",
   "execution_count": null,
   "id": "6c403201",
   "metadata": {},
<<<<<<< HEAD
   "outputs": [
    {
     "name": "stdout",
     "output_type": "stream",
     "text": [
      "0.0003265060617216875\n"
     ]
    }
   ],
=======
   "outputs": [],
>>>>>>> 93e080f9
   "source": [
    "from symred.symplectic import PauliwordOp\n",
    "from symred.utils import exact_gs_energy\n",
    "H_cs = cs_vqe.project_onto_subspace(\n",
    "    stabilizers=PauliwordOp({'IZZZZ':1}), \n",
    "    enforce_clique_operator=True\n",
    ")\n",
    "cs_nrg = exact_gs_energy(H_cs.to_sparse_matrix)[0]\n",
    "\n",
    "print(cs_nrg - molecule.fci_energy)"
   ]
  },
  {
   "cell_type": "code",
   "execution_count": 18,
   "id": "72dd01c7",
   "metadata": {},
   "outputs": [
    {
     "data": {
      "text/plain": [
       "0.00032650533510292234"
      ]
     },
     "execution_count": 18,
     "metadata": {},
     "output_type": "execute_result"
    }
   ],
   "source": [
    "0.00032650533510292234"
   ]
  },
  {
   "cell_type": "code",
<<<<<<< HEAD
   "execution_count": 26,
   "id": "a0501227",
   "metadata": {},
   "outputs": [
    {
     "name": "stdout",
     "output_type": "stream",
     "text": [
      "34.5 µs ± 565 ns per loop (mean ± std. dev. of 7 runs, 10000 loops each)\n"
     ]
    }
   ],
   "source": [
    "import numpy as np\n",
    "%timeit cs_vqe.noncontextual_objective_function([1,-1,1,-1], [np.sqrt(1/3), np.sqrt(2/3)])"
   ]
  },
  {
   "cell_type": "code",
   "execution_count": 19,
   "id": "8ebfaf5b",
   "metadata": {},
   "outputs": [
    {
     "name": "stdout",
     "output_type": "stream",
     "text": [
      "-1 IZIII \n",
      " 1 IIZII \n",
      " 1 IIIZI \n",
      " 1 IIIIZ\n"
     ]
    },
    {
     "data": {
      "text/plain": [
       "-1 IZIII \n",
       " 1 IIZII \n",
       " 1 IIIZI \n",
       " 1 IIIIZ \n",
       " 1 ZIZZZ"
      ]
     },
     "execution_count": 19,
     "metadata": {},
     "output_type": "execute_result"
    }
   ],
=======
   "execution_count": null,
   "id": "8ebfaf5b",
   "metadata": {},
   "outputs": [],
>>>>>>> 93e080f9
   "source": [
    "op = cs_vqe.symmetry_generators.copy()\n",
    "print(op)\n",
    "op+=cs_vqe.C0\n",
    "op"
   ]
  },
  {
   "cell_type": "markdown",
   "id": "67dc365e",
   "metadata": {},
   "source": [
    "# SeqRot"
   ]
  },
  {
   "cell_type": "code",
<<<<<<< HEAD
   "execution_count": 20,
   "id": "dd3a1fee",
   "metadata": {},
   "outputs": [
    {
     "ename": "NameError",
     "evalue": "name 'AC_op' is not defined",
     "output_type": "error",
     "traceback": [
      "\u001b[0;31m---------------------------------------------------------------------------\u001b[0m",
      "\u001b[0;31mNameError\u001b[0m                                 Traceback (most recent call last)",
      "\u001b[0;32m/tmp/ipykernel_14158/2090446544.py\u001b[0m in \u001b[0;36m<module>\u001b[0;34m\u001b[0m\n\u001b[0;32m----> 1\u001b[0;31m \u001b[0mSeqRots\u001b[0m\u001b[0;34m,\u001b[0m \u001b[0mPfin\u001b[0m \u001b[0;34m=\u001b[0m \u001b[0mAC_op\u001b[0m\u001b[0;34m.\u001b[0m\u001b[0mgen_seq_rotations\u001b[0m\u001b[0;34m(\u001b[0m\u001b[0ms_index\u001b[0m\u001b[0;34m=\u001b[0m\u001b[0;32mNone\u001b[0m\u001b[0;34m,\u001b[0m \u001b[0mcheck_reduction\u001b[0m\u001b[0;34m=\u001b[0m\u001b[0;32mTrue\u001b[0m\u001b[0;34m)\u001b[0m\u001b[0;34m\u001b[0m\u001b[0;34m\u001b[0m\u001b[0m\n\u001b[0m\u001b[1;32m      2\u001b[0m \u001b[0;34m\u001b[0m\u001b[0m\n\u001b[1;32m      3\u001b[0m \u001b[0;32mfor\u001b[0m \u001b[0mX_sk\u001b[0m\u001b[0;34m,\u001b[0m \u001b[0mtheta_sk\u001b[0m \u001b[0;32min\u001b[0m \u001b[0mSeqRots\u001b[0m\u001b[0;34m:\u001b[0m\u001b[0;34m\u001b[0m\u001b[0;34m\u001b[0m\u001b[0m\n\u001b[1;32m      4\u001b[0m     \u001b[0mprint\u001b[0m\u001b[0;34m(\u001b[0m\u001b[0mX_sk\u001b[0m\u001b[0;34m,\u001b[0m \u001b[0;34mf'angle: {theta_sk:.3f}'\u001b[0m\u001b[0;34m)\u001b[0m\u001b[0;34m\u001b[0m\u001b[0;34m\u001b[0m\u001b[0m\n\u001b[1;32m      5\u001b[0m \u001b[0mprint\u001b[0m\u001b[0;34m(\u001b[0m\u001b[0;34m)\u001b[0m\u001b[0;34m\u001b[0m\u001b[0;34m\u001b[0m\u001b[0m\n",
      "\u001b[0;31mNameError\u001b[0m: name 'AC_op' is not defined"
     ]
    }
   ],
=======
   "execution_count": null,
   "id": "dd3a1fee",
   "metadata": {},
   "outputs": [],
>>>>>>> 93e080f9
   "source": [
    "SeqRots, Pfin = AC_op.gen_seq_rotations(s_index=None, check_reduction=True)\n",
    "\n",
    "for X_sk, theta_sk in SeqRots:\n",
    "    print(X_sk, f'angle: {theta_sk:.3f}')\n",
    "print()\n",
    "print('term reduced too:', Pfin)"
   ]
  },
  {
   "cell_type": "code",
   "execution_count": null,
   "id": "84617fa0",
   "metadata": {},
   "outputs": [],
   "source": [
    "# manual SeqRot reduction with object (needed for use with other methods)\n",
    "rotated_op = AC_op.copy()\n",
    "for X_sk, theta_sk in SeqRots:\n",
    "    rotated_op = rotated_op._rotate_by_single_Pword(X_sk, theta_sk)\n",
    "    rotated_op= rotated_op.cleanup_zeros()\n",
    "    \n",
    "print(rotated_op)"
   ]
  },
  {
   "cell_type": "markdown",
   "id": "833727a7",
   "metadata": {},
   "source": [
    "# LCU"
   ]
  },
  {
   "cell_type": "code",
   "execution_count": null,
   "id": "87f8b3c3",
   "metadata": {},
   "outputs": [],
   "source": [
    "LCU_rot, Pfin = AC_op.gen_LCU(s_index=None, check_reduction=True)\n",
    "\n",
    "print('LCU op:', LCU_rot)\n",
    "print()\n",
    "print('term reduced too:', Pfin)"
   ]
  },
  {
   "cell_type": "code",
   "execution_count": null,
   "id": "bf3723f6",
   "metadata": {},
   "outputs": [],
   "source": [
    "rotated_op = (LCU_rot * AC_op * LCU_rot.conjugate).cleanup_zeros()\n",
    "print(rotated_op)"
   ]
  },
  {
   "cell_type": "markdown",
   "id": "46c33e4a",
   "metadata": {},
   "source": [
    "# Performance comparison"
   ]
  },
  {
   "cell_type": "code",
   "execution_count": null,
   "id": "83f6a1b6",
   "metadata": {},
   "outputs": [],
   "source": [
    "%%timeit\n",
    "\n",
    "rotated_op = AC_op.copy()\n",
    "for X_sk, theta_sk in SeqRots:\n",
    "    rotated_op = rotated_op._rotate_by_single_Pword(X_sk, theta_sk)\n",
    "    rotated_op = rotated_op.cleanup_zeros()"
   ]
  },
  {
   "cell_type": "code",
   "execution_count": null,
   "id": "d987aaf8",
   "metadata": {},
   "outputs": [],
   "source": [
    "%timeit (LCU_rot * ham_tap * LCU_rot.conjugate).cleanup_zeros()"
   ]
  },
  {
   "cell_type": "code",
   "execution_count": null,
   "id": "82efccd2",
   "metadata": {},
   "outputs": [],
   "source": [
    "print(cs_vqe.symmetry_generators)"
   ]
  },
  {
   "cell_type": "code",
   "execution_count": null,
   "id": "9daf7f92",
   "metadata": {},
   "outputs": [],
   "source": [
    "print(cs_vqe.clique_operator)"
   ]
  },
  {
   "cell_type": "code",
   "execution_count": null,
   "id": "6539cb37",
   "metadata": {},
   "outputs": [],
   "source": [
    "print(cs_vqe.noncontextual_operator)"
   ]
  },
  {
   "cell_type": "code",
   "execution_count": null,
   "id": "ce57ef9b",
   "metadata": {},
   "outputs": [],
   "source": [
    "for row in cs_vqe.r_indices:\n",
    "    print(row)"
   ]
  },
  {
   "cell_type": "code",
   "execution_count": null,
   "id": "b8b59e24",
   "metadata": {},
   "outputs": [],
   "source": [
    "print(cs_vqe.noncontextual_basis)"
   ]
  },
  {
   "cell_type": "code",
   "execution_count": null,
   "id": "3119eb92",
   "metadata": {},
   "outputs": [],
   "source": [
    "op_1 = {'IZX':1, 'YZY':1, 'ZZZ':1, 'XXX':1}"
   ]
  },
  {
   "cell_type": "code",
   "execution_count": null,
   "id": "76fffc1d",
   "metadata": {},
   "outputs": [],
   "source": []
  },
  {
   "cell_type": "code",
   "execution_count": null,
   "id": "231b7570",
   "metadata": {},
   "outputs": [],
   "source": [
    "import numpy as np\n",
    "\n",
    "A = np.random.randint(0,2, (int(1e4),int(1e4)))\n",
    "B = np.random.randint(0,2, (int(1e4),int(1e4)))"
   ]
  },
  {
   "cell_type": "code",
   "execution_count": null,
   "id": "27516f7b",
   "metadata": {},
   "outputs": [],
   "source": [
    "%timeit (A-B).nonzero()"
   ]
  },
  {
   "cell_type": "code",
   "execution_count": null,
   "id": "bebf3bab",
   "metadata": {},
   "outputs": [],
   "source": [
    "%timeit np.any(A!=B)"
   ]
  },
  {
   "cell_type": "code",
   "execution_count": null,
   "id": "950a8ff6",
   "metadata": {},
   "outputs": [],
   "source": [
    "%timeit np.all(A==B)"
   ]
  },
  {
   "cell_type": "code",
   "execution_count": null,
   "id": "c482269a",
   "metadata": {},
   "outputs": [],
   "source": [
    "%timeit ~np.logical_xor(A, B)"
   ]
  },
  {
   "cell_type": "code",
   "execution_count": null,
   "id": "079280f7",
   "metadata": {},
   "outputs": [],
   "source": [
    "%timeit np.einsum('ij->', np.logical_xor(A, B).astype(int))==0"
   ]
  },
  {
   "cell_type": "code",
   "execution_count": null,
   "id": "69ea333e",
   "metadata": {},
   "outputs": [],
   "source": [
    "np.einsum('ij->', np.logical_xor(A, B).astype(int))==0"
   ]
  },
  {
   "cell_type": "code",
   "execution_count": null,
   "id": "5f3a9447",
   "metadata": {},
   "outputs": [],
   "source": [
    "%timeit np.einsum('ij->', np.logical_xor(A, B))==0"
   ]
  },
  {
   "cell_type": "code",
   "execution_count": null,
   "id": "be5ce2f4",
   "metadata": {},
   "outputs": [],
   "source": [
    "not np.einsum('ij->', np.logical_xor(A, B))"
   ]
  },
  {
   "cell_type": "code",
   "execution_count": null,
   "id": "ebc1ecf4",
   "metadata": {},
   "outputs": [],
   "source": [
    "np.einsum('ij->', np.logical_xor(A, A).astype(int))==0"
   ]
  },
  {
   "cell_type": "code",
   "execution_count": null,
   "id": "c0481754",
   "metadata": {},
   "outputs": [],
   "source": [
    "%timeit np.logical_xor(A, B).astype(int).nonzero()"
   ]
  },
  {
   "cell_type": "code",
   "execution_count": null,
   "id": "c2e6fea5",
   "metadata": {},
   "outputs": [],
   "source": [
    "np.random"
   ]
  },
  {
   "cell_type": "code",
   "execution_count": null,
   "id": "c84a1f9a",
   "metadata": {},
   "outputs": [],
   "source": []
  }
 ],
 "metadata": {
  "kernelspec": {
   "display_name": "Python 3 (ipykernel)",
   "language": "python",
   "name": "python3"
  },
  "language_info": {
   "codemirror_mode": {
    "name": "ipython",
    "version": 3
   },
   "file_extension": ".py",
   "mimetype": "text/x-python",
   "name": "python",
   "nbconvert_exporter": "python",
   "pygments_lexer": "ipython3",
   "version": "3.9.7"
  }
 },
 "nbformat": 4,
 "nbformat_minor": 5
}<|MERGE_RESOLUTION|>--- conflicted
+++ resolved
@@ -288,7 +288,6 @@
    "execution_count": null,
    "id": "79a4f672",
    "metadata": {},
-<<<<<<< HEAD
    "outputs": [
     {
      "name": "stdout",
@@ -321,9 +320,6 @@
      ]
     }
    ],
-=======
-   "outputs": [],
->>>>>>> 93e080f9
    "source": [
     "taper_hamiltonian = QubitTapering(molecule.H_q)\n",
     "\n",
@@ -370,7 +366,6 @@
   },
   {
    "cell_type": "code",
-<<<<<<< HEAD
    "execution_count": 22,
    "id": "f914ad3d",
    "metadata": {},
@@ -383,12 +378,6 @@
      ]
     }
    ],
-=======
-   "execution_count": null,
-   "id": "f914ad3d",
-   "metadata": {},
-   "outputs": [],
->>>>>>> 93e080f9
    "source": [
     "print(cs_vqe.clique_operator.coeff_vec)"
    ]
@@ -398,7 +387,6 @@
    "execution_count": null,
    "id": "44e06c22",
    "metadata": {},
-<<<<<<< HEAD
    "outputs": [
     {
      "data": {
@@ -411,9 +399,6 @@
      "output_type": "execute_result"
     }
    ],
-=======
-   "outputs": [],
->>>>>>> 93e080f9
    "source": [
     "cs_vqe.SeqRots"
    ]
@@ -433,7 +418,6 @@
    "execution_count": null,
    "id": "6c403201",
    "metadata": {},
-<<<<<<< HEAD
    "outputs": [
     {
      "name": "stdout",
@@ -443,9 +427,6 @@
      ]
     }
    ],
-=======
-   "outputs": [],
->>>>>>> 93e080f9
    "source": [
     "from symred.symplectic import PauliwordOp\n",
     "from symred.utils import exact_gs_energy\n",
@@ -481,7 +462,6 @@
   },
   {
    "cell_type": "code",
-<<<<<<< HEAD
    "execution_count": 26,
    "id": "a0501227",
    "metadata": {},
@@ -530,12 +510,6 @@
      "output_type": "execute_result"
     }
    ],
-=======
-   "execution_count": null,
-   "id": "8ebfaf5b",
-   "metadata": {},
-   "outputs": [],
->>>>>>> 93e080f9
    "source": [
     "op = cs_vqe.symmetry_generators.copy()\n",
     "print(op)\n",
@@ -553,7 +527,6 @@
   },
   {
    "cell_type": "code",
-<<<<<<< HEAD
    "execution_count": 20,
    "id": "dd3a1fee",
    "metadata": {},
@@ -570,12 +543,6 @@
      ]
     }
    ],
-=======
-   "execution_count": null,
-   "id": "dd3a1fee",
-   "metadata": {},
-   "outputs": [],
->>>>>>> 93e080f9
    "source": [
     "SeqRots, Pfin = AC_op.gen_seq_rotations(s_index=None, check_reduction=True)\n",
     "\n",
