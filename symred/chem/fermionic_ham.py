--- conflicted
+++ resolved
@@ -308,13 +308,6 @@
             self.pyscf_mp2 = mp.MP2(self.pyscf_hf)
             self.pyscf_mp2.verbose = self.pyscf_print_level
             self.pyscf_mp2.run()
-<<<<<<< HEAD
-            # if self.pyscf_mp2.converged is False:
-            #     warnings.warn("MP2 calc not converged")
-=======
-            #if self.pyscf_mp2.converged is False:
-            #    warnings.warn("MP2 calc not converged")
->>>>>>> 8a363e0b
 
         if self.run_cisd:
             self.pyscf_cisd = ci.CISD(self.pyscf_hf)
