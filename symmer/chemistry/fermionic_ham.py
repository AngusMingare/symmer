from typing import Optional, Union
from pathlib import Path
import os
from scipy.sparse import csr_matrix
import numpy as np
from scipy.special import comb
from cached_property import cached_property
from openfermion import InteractionOperator, get_sparse_operator, FermionOperator, count_qubits
from openfermion.chem.molecular_data import spinorb_from_spatial
from openfermion.ops.representations import get_active_space_integrals
from pyscf import ao2mo, gto, scf, mp, ci, cc, fci
from pyscf.lib import StreamObject
from symmer.chemistry.utils import get_excitations
from pyscf.cc.addons import spatial2spin
import warnings

class FermionicHamiltonian:
    """Class to build Fermionic molecular hamiltonians.

      Holds fermionic operators + integrals
      coefficients assume a particular convention which depends on how integrals are labeled:
      h[p,q]=\int \phi_p(x)* (T + V_{ext}) \phi_q(x) dx
      h[p,q,r,s]=\int \phi_p(x)* \phi_q(y)* V_{elec-elec} \phi_r(y) \phi_s(x) dxdy
      In this labelling convention, the molecular Hamiltonian becomes:
      H =\sum_{p,q} h[p,q] a_p^\dagger a_q
        + 0.5 * \sum_{p,q,r,s} h[p,q,r,s] a_p^\dagger a_q^\dagger a_r a_s

    """

    def __init__(
        self,
        scf_method: StreamObject,
    ) -> None:
        self.scf_method = scf_method
        self.fermionic_molecular_hamiltonian=None

        self.n_electrons = self.scf_method.mol.nelectron
        self.n_qubits = 2*self.scf_method.mol.nao

    @cached_property
    def _one_body_integrals(self) -> np.ndarray:
        """Get the one electron integrals: An N by N array storing h_{pq}
        Note N is number of orbitals"""

        c_matrix = self.scf_method.mo_coeff

        # one body terms
        one_body_integrals = (
            c_matrix.T @ self.scf_method.get_hcore() @ c_matrix
        )
        return one_body_integrals

    @cached_property
    def _two_body_integrals(self) -> np.ndarray:
        """Get the two electron integrals: An N by N by N by N array storing h_{pqrs}
        Note N is number of orbitals. Note indexing in physist notation!"""
        c_matrix = self.scf_method.mo_coeff
        n_orbs = c_matrix.shape[1]

        two_body_compressed = ao2mo.kernel(self.scf_method.mol, c_matrix)

        # get electron repulsion integrals
        eri = ao2mo.restore(1, two_body_compressed, n_orbs)  # no permutation symmetry

        # Openfermion uses physicist notation whereas pyscf uses chemists
        two_body_integrals = np.asarray(eri.transpose(0, 2, 3, 1), order="C")
        return two_body_integrals

    @cached_property
    def fermionic_fock_operator(self):
        """
        (Hartree-Fock Hamiltonian!)

        Szabo pg 351
        """
        n_spin_orbs = self.eri_spin_basis.shape[0]

        ib_jb = np.einsum('ibjb->ij', self.eri_spin_basis[:, :self.n_electrons, :, :self.n_electrons])
        ib_bj = np.einsum('ibbj->ij', self.eri_spin_basis[:, :self.n_electrons, :self.n_electrons, :])
        V_hf = ib_jb - ib_bj

        FOCK = FermionOperator((), 0)
        for p in range(n_spin_orbs):
            for q in range(n_spin_orbs):
                h_pq = self.core_h_spin_basis[p, q]
                v_hf_pq = V_hf[p, q]

                coeff = h_pq + v_hf_pq
                if not np.isclose(coeff,0):
                    FOCK += FermionOperator(f'{p}^ {q}', coeff)

        return FOCK

    @property
    def core_h_spin_basis(self):
        """
        Convert spatial-MO basis integrals into spin-MO basis!
        Returns:

        """
        n_spatial_orbs = self.scf_method.mol.nao
        n_spin_orbs = 2 * n_spatial_orbs
        h_core_mo_basis_spin = np.zeros((n_spin_orbs, n_spin_orbs))
        for p in range(n_spatial_orbs):
            for q in range(n_spatial_orbs):
                # populate 1-body terms (must have same spin, otherwise orthogonal)
                ## pg 82 Szabo
                h_core_mo_basis_spin[2 * p, 2 * q] = self._one_body_integrals[p, q]  # spin UP
                h_core_mo_basis_spin[(2 * p + 1), (2 * q + 1)] = self._one_body_integrals[p, q]  # spin DOWN
        return h_core_mo_basis_spin

    @cached_property
    def eri_spin_basis(self):
        n_spatial_orbs = self.scf_method.mol.nao
        n_spin_orbs = 2 * n_spatial_orbs
        ERI_mo_basis_spin = np.zeros((n_spin_orbs, n_spin_orbs, n_spin_orbs, n_spin_orbs))

        two_body_integrals = np.einsum('ijkl -> ikjl', ao2mo.restore(1,  ao2mo.kernel(self.scf_method.mol,
                                                                                      self.scf_method.mo_coeff),
                                                                     self.scf_method.mo_coeff.shape[1]))

        for p in range(n_spatial_orbs):
            for q in range(n_spatial_orbs):
                for r in range(n_spatial_orbs):
                    for s in range(n_spatial_orbs):
                        AO_term = two_body_integrals[p, q, r, s]
                        # up,up,up,up
                        ERI_mo_basis_spin[2 * p, 2 * q, 2 * r, 2 * s] = AO_term
                        # down,down, down, down
                        ERI_mo_basis_spin[2 * p + 1, 2 * q + 1, 2 * r + 1, 2 * s + 1] = AO_term

                        ## pg 82 Szabo
                        #  up down up down (physics notation)
                        ERI_mo_basis_spin[2 * p, 2 * q + 1,
                                          2 * r, 2 * s + 1] = AO_term
                        # down up down up  (physics notation)
                        ERI_mo_basis_spin[2 * p + 1, 2 * q,
                                          2 * r + 1, 2 * s] = AO_term

        return ERI_mo_basis_spin

    def get_perturbation_correlation_potential(self):
        """
        V = H_full - H_Hartree-Fock

        Szabo pg 350 and 351

        Returns:
            V_fermionic = perturbation correlation potential

        """
        if self.fermionic_molecular_hamiltonian is None:
            raise ValueError('please generate fermionic molecular H first')

        # commented out as not working due to interaction op - fermionic op
        # V_fermionic = self.fermionic_molecular_hamiltonian - self.fermionic_fock_operator

        n_qu = count_qubits(self.fermionic_molecular_hamiltonian)
        V_fermionic_mat = (get_sparse_operator(self.fermionic_molecular_hamiltonian, n_qubits=n_qu) -
                           get_sparse_operator(self.fermionic_fock_operator, n_qubits=n_qu))
        return V_fermionic_mat

    def build_fermionic_hamiltonian_operator(self, occupied_indices=None, active_indices=None) -> None:
        """Build fermionic Hamiltonian"""

        # nuclear energy
        core_constant = self.scf_method.energy_nuc()

        if active_indices is not None:
            # ACTIVE space reduction!
            (core_constant,
             one_body_integrals,
             two_body_integrals) = get_active_space_integrals(self._one_body_integrals,
                                           self._two_body_integrals,
                                           occupied_indices=occupied_indices,
                                           active_indices=active_indices)
        else:
            one_body_integrals = self._one_body_integrals
            two_body_integrals = self._two_body_integrals

        one_body_coefficients, two_body_coefficients = spinorb_from_spatial(
            one_body_integrals, two_body_integrals
        )

        self.fermionic_molecular_hamiltonian = InteractionOperator(core_constant,
                                                              one_body_coefficients,
                                                              0.5 * two_body_coefficients)

    def manual_fermionic_hamiltonian_operator(self) -> None:
        """Build fermionic Hamiltonian"""

        # nuclear energy
        fermionic_molecular_hamiltonian = FermionOperator((), self.scf_method.energy_nuc())

        for p in range(self.n_qubits):
            for q in range(self.n_qubits):

                h_pq = self.core_h_spin_basis[p, q]
                fermionic_molecular_hamiltonian += FermionOperator(f'{p}^ {q}', h_pq)
                for r in range(self.n_qubits):
                    for s in range(self.n_qubits):
                        ## note pyscf:  ⟨01|23⟩ ==> ⟨02|31⟩
                        g_pqrs = self.eri_spin_basis[p, q, r, s]
                        fermionic_molecular_hamiltonian += 0.5 * FermionOperator(f'{p}^ {r}^ {s} {q}', g_pqrs)

        return fermionic_molecular_hamiltonian

    @cached_property
    def fock_spin_mo_basis(self):

        # note this is in chemist notation (look at slices!)

        pm_qm = np.einsum('pmqm->pq', self.eri_spin_basis[:, :self.n_electrons,
                                                               :, :self.n_electrons])
        pm_mq = np.einsum('pmmq->pq', self.eri_spin_basis[:, :self.n_electrons,
                                                               :self.n_electrons, :])

        Fock_spin_mo = self.core_h_spin_basis + (pm_qm - pm_mq)
        return Fock_spin_mo

    def manual_T2_mp2(self) -> FermionOperator:
        """
        Get T2 mp2 fermionic operator

        T2 = 1/4 * t_{ijab} a†_{a} a†_{b} a_{i} a_{j}

        Returns:
            T2_phys (FermionOperator): mp2 fermionic doubles excitation operator

        """
        #TODO fix bg
        warnings.warn('currently note working as well as taking t2 amps from pyscf object')

        # phys order
        e_orbs_occ = np.diag(self.fock_spin_mo_basis)[:self.n_electrons]

        e_i = e_orbs_occ.reshape(-1, 1, 1, 1)
        e_j = e_orbs_occ.reshape(1, -1, 1, 1)

        e_orbs_vir = np.diag(self.fock_spin_mo_basis)[self.n_electrons:]
        e_a = e_orbs_vir.reshape(1, 1, -1, 1)
        e_b = e_orbs_vir.reshape(1, 1, 1, -1)

        ij_ab = self.eri_spin_basis[:self.n_electrons, :self.n_electrons,
                                     self.n_electrons:, self.n_electrons:]
        ij_ba = np.einsum('ijab -> ijba', ij_ab)

        # mp2 amplitudes
        self.t_ijab_phy = (ij_ba-ij_ab) / (e_i + e_j - e_a - e_b)

        T2_phys = FermionOperator((),0)
        for i in range(self.t_ijab_phy.shape[0]):
            for j in range(self.t_ijab_phy.shape[1]):

                for a in range(self.t_ijab_phy.shape[2]):
                    for b in range(self.t_ijab_phy.shape[3]):

                        t_ijab = self.t_ijab_phy[i, j, a, b]
                        # t_ijab = self.t_ijab_phy[i, j, b, a]

                        # if not np.isclose(t_ijab, 0):
                        virt_a = a + self.n_electrons
                        virt_b = b + self.n_electrons
                        T2_phys += FermionOperator(f'{virt_a}^ {virt_b}^ {i} {j}', t_ijab / 4)

        return T2_phys

    @cached_property
    def hf_fermionic_basis_state(self):
<<<<<<< HEAD
        n_alpha, n_beta = self.scf_method.mol.nelec
=======
        if self.scf_method.__class__.__name__.find('RHF') != -1:
            n_alpha = n_beta = self.scf_method.mol.nelectron//2
        else:
            n_alpha, n_beta = self.scf_method.nelec
>>>>>>> 061632d6
        hf_array = np.zeros(self.n_qubits)
        hf_array[::2] = np.hstack([np.ones(n_alpha), np.zeros(self.n_qubits//2-n_alpha)])
        hf_array[1::2] = np.hstack([np.ones(n_beta), np.zeros(self.n_qubits//2-n_beta)])

        return hf_array.astype(int)

    @cached_property
    def hf_ket(self):
        binary_int_list = 1 << np.arange(self.n_qubits)[::-1]
        hf_ket = np.zeros(2 ** self.n_qubits, dtype=int)
        hf_ket[self.hf_fermionic_basis_state @ binary_int_list] = 1
        return hf_ket

    def mp2_ket(self, pyscf_mp2_t2_amps):
        T2_mp2_mat = get_sparse_operator(self.get_T2_mp2(pyscf_mp2_t2_amps), n_qubits=self.n_qubits)
        mp2_state = T2_mp2_mat @ self.hf_ket
        return mp2_state

    def get_sparse_ham(self):
        if self.fermionic_molecular_hamiltonian is None:
            raise ValueError('need to build operator first')
        return get_sparse_operator(self.fermionic_molecular_hamiltonian)

    def get_ci_fermionic(self, method:str='CISD',S:int=0):
        """

        Note does NOT INCLUDE NUCLEAR ENERGY (maybe add constant to diagonal elements in for loop)

        See page 6 of https://iopscience.iop.org/article/10.1088/2058-9565/aa9463/pdf
        for how to determine matrix element of FCI H given particular Slater determinants

        # TODO can add higher order excitations to get_excitations function for higher order excitations

        Args:
            method (str): CIS, CID, CISD
            S (int): The S in multiplicity (2S+1)
        """

        if method == 'CISD':
            HF, singles, doubles = get_excitations(self.hf_fermionic_basis_state,
                                                   self.n_qubits, S=S, excitations='sd')
            det_list = [HF, *singles, *doubles]
        elif method == 'CIS':
            # does NOT include HF array
            # det_list = self._gen_single_excitations_singlet()
            HF, singles, doubles = get_excitations(self.hf_fermionic_basis_state,
                                                   self.n_qubits, S=S, excitations='s')
            det_list = [HF, *singles]
        elif method == 'CID':
            # include HF array
            HF, singles, doubles = get_excitations(self.hf_fermionic_basis_state,
                                                   self.n_qubits, S=S, excitations='d')
            det_list = [HF, *doubles]
        else:
            raise ValueError(f'unknown / not implemented CI method: {method}')

        data = []
        row = []
        col = []
        for det_i in det_list:
            for det_j in det_list:

                bit_diff = np.logical_xor(det_i, det_j)
                n_diff = int(sum(bit_diff))

                if n_diff > 4:
                    pass
                else:
                    index_i = int(''.join(det_i.astype(str)), 2)
                    index_j = int(''.join(det_j.astype(str)), 2)

                    mat_element = 0
                    if n_diff == 0:
                        # <i | H | i>
                        occ_inds_i = np.where(det_i)[0]
                        for i in occ_inds_i:
                            mat_element += self.core_h_spin_basis[i, i]

                        for ind1, i in enumerate(occ_inds_i[:-1]):
                            for ind2 in range(ind1 + 1, len(occ_inds_i)):
                                j = occ_inds_i[ind2]
                                mat_element += (self.eri_spin_basis[i, j, i, j] - self.eri_spin_basis[i, j, j, i])
                        sign = 1

                    elif n_diff == 2:
                        # order matters!
                        k = np.logical_and(det_i, bit_diff).nonzero()[0]
                        l = np.logical_and(det_j, bit_diff).nonzero()[0]
                        mat_element += self.core_h_spin_basis[k, l]

                        common_bits = np.where(np.logical_and(det_i, det_j))[0]
                        for i in common_bits:
                            mat_element += (self.eri_spin_basis[k, i, l, i]
                                            - self.eri_spin_basis[k, i, i, l])

                        sign = get_sign(det_i, det_j, bit_diff)

                    elif n_diff == 4:
                        ij = np.logical_and(det_i, bit_diff).nonzero()[0]
                        kl = np.logical_and(det_j, bit_diff).nonzero()[0]
                        i, j = ij[0], ij[1]
                        k, l = kl[0], kl[1]
                        mat_element += (self.eri_spin_basis[i, j, k, l] - self.eri_spin_basis[i, j, l, k])
                        sign = get_sign(det_i, det_j, bit_diff)

                    data.append(float(mat_element * sign))
                    row.append(index_i)
                    col.append(index_j)

        # TODO: build smaller FCI matrix (aka on subspace of allowed determinants rather than 2^n by 2^n !!!
        H_ci = csr_matrix((data, (row, col)), shape=(2 ** (self.n_qubits), 2 ** (self.n_qubits)))
        return H_ci


def sort_det(array):
    """
    sort list of numbers counting number of swaps (bubble sort)
    """

    arr = np.asarray(array)
    n_sites = arr.shape[0]
    sign_dict = {0: +1, 1: -1}
    # Traverse through all array elements
    swap_counter = 0
    for i in range(n_sites):
        swapped = False
        for j in range(0, n_sites - i - 1):
            if arr[j] > arr[j + 1]:
                arr[j], arr[j + 1] = arr[j + 1], arr[j]
                swapped = True
                swap_counter += 1

        if swapped == False:
            break

    #     return np.abs(arr.tolist()), sign_dict[swap_counter%2]
    return sign_dict[swap_counter % 2]


def get_sign(i_det, j_det, bit_differ):
    # first put unique part to start of list (count if swap needed!)
    # then order RHS that contains common elements!

    nonzero_i = i_det.nonzero()[0]
    nonzero_j = j_det.nonzero()[0]

    unique = bit_differ.nonzero()[0]
    i_unique = np.intersect1d(nonzero_i, unique)
    j_unique = np.intersect1d(nonzero_j, unique)

    count_i = 0
    count_j = 0
    for ind, unique_i in enumerate(i_unique):
        swap_ind_i = np.where(unique_i == nonzero_i)[0]

        unique_j = j_unique[ind]
        swap_ind_j = np.where(unique_j == nonzero_j)[0]

        # swap
        if ind != swap_ind_i:
            count_i += 1
            nonzero_i[ind], nonzero_i[swap_ind_i] = nonzero_i[swap_ind_i], nonzero_i[ind]
        if ind != swap_ind_j:
            count_j += 1
            nonzero_j[ind], nonzero_j[swap_ind_j] = nonzero_j[swap_ind_j], nonzero_j[ind]

    sign_i = sort_det(nonzero_i[len(i_unique):])
    sign_j = sort_det(nonzero_j[len(j_unique):])
    return sign_i * sign_j * (-1) ** (count_i + count_j)


def get_T2_mp2(pyscf_mp2_t2_amps) -> FermionOperator:
    t2 = spatial2spin(pyscf_mp2_t2_amps)
    no, nv = t2.shape[1:3]
    nmo = no + nv
    double_amps = np.zeros((nmo, nmo, nmo, nmo))
    double_amps[no:, :no, no:, :no] = .25 * t2.transpose(2, 0, 3, 1)

    double_amplitudes_list = []
    double_amplitudes = double_amps
    for i, j, k, l in zip(*double_amplitudes.nonzero()):
        if not np.isclose(double_amplitudes[i, j, k, l], 0):
            double_amplitudes_list.append([[i, j, k, l],
                                           double_amplitudes[i, j, k, l]])

    generator = FermionOperator((), 0)
    # Add double excitations
    for (i, j, k, l), t_ijkl in double_amplitudes_list:
        i, j, k, l = int(i), int(j), int(k), int(l)
        generator += FermionOperator(((i, 1), (j, 0), (k, 1), (l, 0)), t_ijkl)
    #     if anti_hermitian:
    #         generator += FermionOperator(((l, 1), (k, 0), (j, 1), (i, 0)),
    #                                      -t_ijkl)
    return generator


class FermioniCC:
    """ Class for calculating Coupled-Cluster amplitudes 
    and building the corrsponding Fermionic operators
    """
    def __init__(
        self,
        cc_obj: StreamObject,
        ) -> None:
        """
        """
        self.cc_obj = cc_obj
        self.fermionic_cc_operator=None

        self.n_electrons = self.cc_obj.mol.nelectron
        self.n_qubits    = 2*self.cc_obj.mol.nao

    @property
    def _single_amplitudes(self) -> FermionOperator:
        """ Calculate CC amplitudes for single excitations
        """
        t1 = spatial2spin(self.cc_obj.t1, orbspin=self.orbspin)
        no, nv = t1.shape
        nmo = no + nv
        ccsd_single_amps = np.zeros((nmo, nmo))
        ccsd_single_amps[no:,:no] = t1.T

        single_amplitudes_list = []
        for i, j in zip(*ccsd_single_amps.nonzero()):
            single_amplitudes_list.append([[i, j], ccsd_single_amps[i, j]])

        generator_t1 = FermionOperator()
        for (i, j), t_ij in single_amplitudes_list:
            i, j = int(i), int(j)
            generator_t1 += FermionOperator(((i, 1), (j, 0)), t_ij)

        return generator_t1

    @property
    def _double_amplitudes(self) -> FermionOperator:
        """ Calculate CC amplitudes for double excitations
        """
        t2 = spatial2spin(self.cc_obj.t2, orbspin=self.orbspin)
        no, nv = t2.shape[1:3]
        nmo = no + nv
        double_amps = np.zeros((nmo, nmo, nmo, nmo))
        double_amps[no:,:no,no:,:no] = .5 * t2.transpose(2,0,3,1)

        double_amplitudes_list=[]
        double_amplitudes = double_amps
        for i, j, k, l in zip(*double_amplitudes.nonzero()):
            if not np.isclose(double_amplitudes[i, j, k, l], 0):
                double_amplitudes_list.append([[i, j, k, l],
                                            double_amplitudes[i, j, k, l]])
            
        generator_t2 = FermionOperator()
        for (i, j, k, l), t_ijkl in double_amplitudes_list:
            i, j, k, l = int(i), int(j), int(k), int(l)
            generator_t2 += FermionOperator(((i, 1), (j, 0), (k, 1), (l, 0)), t_ijkl)

        return generator_t2

    def build_operator(self, orbspin=None) -> None:
        """ builds the CCSD operator
        """
        self.orbspin = orbspin
        T1 = self._single_amplitudes
        T2 = self._double_amplitudes
        self.fermionic_cc_operator = T1 + 0.5 * T2


class PySCFDriver:
    """Function run PySCF chemistry calc.

    Args:
        geometry (str): Path to .xyz file containing molecular geometry or raw xyz string.
        basis (str): The name of an atomic orbital basis set to use for chemistry calculations.
        convergence (float): The convergence tolerance for energy calculations.
        charge (int): Charge of molecular species
        max_ram_memory (int): Amount of RAM memery in MB available for PySCF calculation
        pyscf_print_level (int): Amount of information PySCF prints
        unit (str): molecular geometry unit 'Angstrom' or 'Bohr'
        max_hf_cycles (int): max number of Hartree-Fock iterations allowed
        spin (int): 2S, twice the total spin operator
        symmetry (str, bool): Point-group symmetry of molecular system (see pyscf for details)
        hf_method (str): Type of Hartree-Fock calulcation, one of the following:
                        restricted (RHF), restricted open-shell (ROHF), 
                        unrestriced (UHF) or generalised (GHF) Hartree-Fock.

    Attributes:

    """

    def __init__(
        self,
        geometry: str,
        basis: str,
        convergence: Optional[float] = 1e-6,
        charge: Optional[int] = 0,
        max_ram_memory: Optional[int] = 4000,
        pyscf_print_level: int = 1,
        savefile: Optional[Path] = None,
        unit: Optional[str] = "angstrom",
        max_hf_cycles: int = 50,
        spin: Optional[int] = 0,
        symmetry: Optional[Union[str, bool]] = False,

        run_mp2: Optional[bool] = False,
        run_cisd: Optional[bool] = False,
        run_ccsd: Optional[bool] = False,
        run_fci: Optional[bool] = False,
        hf_method: Optional[str] = 'RHF'
    ):
        if convergence>1e-2:
            warnings.warn('note scf convergence threshold not very low')

        self.geometry = geometry
        self.basis = basis.lower()
        self.convergence = convergence
        self.charge = charge
        self.max_ram_memory = max_ram_memory
        self.pyscf_print_level = pyscf_print_level
        self.savefile = savefile
        self.unit = unit
        self.max_hf_cycles = max_hf_cycles
        self.symmetry = symmetry

        self.run_mp2  = run_mp2
        self.run_cisd = run_cisd
        self.run_ccsd = run_ccsd
        self.run_fci = run_fci
        self.hf_method = hf_method
        self.spin = spin

    def _build_mol(self) -> gto.mole:
        """Function to build PySCF molecule.

        Returns:
            full_mol (gto.mol): built PySCF molecule object
        """
        if os.path.exists(self.geometry):
            # geometry is an xyz file
            full_mol = gto.Mole(
                atom=self.geometry,
                basis=self.basis,
                charge=self.charge,
                unit=self.unit,
                spin=self.spin,
                symmetry=self.symmetry
            ).build()
        else:
            # geometry is raw xyz string
            full_mol = gto.Mole(
                atom=self.geometry[3:],
                basis=self.basis,
                charge=self.charge,
                unit=self.unit,
                spin=self.spin,
                symmetry=self.symmetry
            ).build()
        return full_mol


    @cached_property
    def pyscf_hf(self) -> StreamObject:
        """Run Hartree-Fock calculation."""
        mol_full = self._build_mol()
        # run Hartree-Fock

        if self.hf_method.upper() == 'RHF':
            global_hf = scf.RHF(mol_full)
        elif self.hf_method.upper() == 'ROHF':
            global_hf = scf.ROHF(mol_full)
        elif self.hf_method.upper() == 'UHF':
            raise NotImplementedError('Unrestricted HF currently not implemented')
        elif self.hf_method.upper() == 'GHF':
            raise NotImplementedError('Generalised HF currently not implemented')
        else:
            raise ValueError('Unknown Hartree-Fock method, must be one of RHF, ROHF, UHF or GHF.')

        global_hf.conv_tol = self.convergence
        global_hf.max_memory = self.max_ram_memory
        global_hf.verbose = self.pyscf_print_level
        global_hf.max_cycle = self.max_hf_cycles
        global_hf.kernel()
        if global_hf.converged is False:
            warnings.warn("Hartree-Fock calc not converged")
        
        return global_hf


    def run_pyscf(self):

        if self.run_mp2:
            self.pyscf_mp2 = mp.MP2(self.pyscf_hf)
            self.pyscf_mp2.verbose = self.pyscf_print_level
            self.pyscf_mp2.run()

        if self.run_cisd:
            self.pyscf_cisd = ci.CISD(self.pyscf_hf)
            self.pyscf_cisd.verbose = self.pyscf_print_level
            self.pyscf_cisd.run()
            if self.pyscf_cisd.converged is False:
                warnings.warn("CISD calc not converged")


        if self.run_ccsd:
            self.pyscf_ccsd = cc.CCSD(self.pyscf_hf)
            self.pyscf_ccsd.verbose = self.pyscf_print_level
            # self.pyscf_ccsd.diis = False
            self.pyscf_ccsd.max_cycle = self.max_hf_cycles

            self.pyscf_ccsd.run()
            if self.pyscf_ccsd.converged is False:
                warnings.warn("CCSD calc not converged")

        # Run FCI.
        if self.run_fci:
            # check how large calc will be and raise error if too big.
            n_deterimants = comb(2*self.pyscf_hf.mol.nao,
                                      self.pyscf_hf.mol.nelectron)
            if n_deterimants > 2**25:
                raise NotImplementedError(f'FCI calc too expensive. Number of determinants = {n_deterimants} ')

            self.pyscf_fci = fci.FCI(self.pyscf_hf.mol, self.pyscf_hf.mo_coeff)
            self.pyscf_fci.verbose = 0
            self.pyscf_fci.kernel()
            if self.pyscf_fci.converged is False:
                warnings.warn("FCI calc not converged")
<|MERGE_RESOLUTION|>--- conflicted
+++ resolved
@@ -267,14 +267,12 @@
 
     @cached_property
     def hf_fermionic_basis_state(self):
-<<<<<<< HEAD
-        n_alpha, n_beta = self.scf_method.mol.nelec
-=======
+
         if self.scf_method.__class__.__name__.find('RHF') != -1:
             n_alpha = n_beta = self.scf_method.mol.nelectron//2
         else:
             n_alpha, n_beta = self.scf_method.nelec
->>>>>>> 061632d6
+            
         hf_array = np.zeros(self.n_qubits)
         hf_array[::2] = np.hstack([np.ones(n_alpha), np.zeros(self.n_qubits//2-n_alpha)])
         hf_array[1::2] = np.hstack([np.ones(n_beta), np.zeros(self.n_qubits//2-n_beta)])
